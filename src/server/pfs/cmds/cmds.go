package cmds

import (
	"bufio"
	"errors"
	"fmt"
	"io"
	"net/url"
	"os"
	"path"
	"path/filepath"
	"strings"
	"text/tabwriter"

	"golang.org/x/sync/errgroup"

	"github.com/pachyderm/pachyderm/src/client"
	pfsclient "github.com/pachyderm/pachyderm/src/client/pfs"
	"github.com/pachyderm/pachyderm/src/server/pfs/fuse"
	"github.com/pachyderm/pachyderm/src/server/pfs/pretty"
	"github.com/pachyderm/pachyderm/src/server/pkg/cmd"

	"github.com/spf13/cobra"
	"go.pedge.io/pkg/cobra"
)

// Cmds returns a slice containing pfs commands.
func Cmds(address string) []*cobra.Command {
	var fileNumber int
	var fileModulus int
	var blockNumber int
	var blockModulus int
	shard := func() *pfsclient.Shard {
		return &pfsclient.Shard{
			FileNumber:   uint64(fileNumber),
			FileModulus:  uint64(fileModulus),
			BlockNumber:  uint64(blockNumber),
			BlockModulus: uint64(blockModulus),
		}
	}

	addShardFlags := func(cmd *cobra.Command) {
		cmd.Flags().IntVarP(&fileNumber, "file-shard", "s", 0, "file shard to read")
		cmd.Flags().IntVarP(&fileModulus, "file-modulus", "m", 1, "modulus of file shard")
		cmd.Flags().IntVarP(&blockNumber, "block-shard", "b", 0, "block shard to read")
		cmd.Flags().IntVarP(&blockModulus, "block-modulus", "n", 1, "modulus of block shard")
	}

	repo := &cobra.Command{
		Use:   "repo",
		Short: "Docs for repos.",
		Long: `Repos, short for repository, are the top level data object in Pachyderm.

Repos are created with create-repo.`,
		Run: cmd.RunFixedArgs(0, func(args []string) error {
			return nil
		}),
	}

	createRepo := &cobra.Command{
		Use:   "create-repo repo-name",
		Short: "Create a new repo.",
		Long:  "Create a new repo.",
		Run: cmd.RunFixedArgs(1, func(args []string) error {
			client, err := client.NewFromAddress(address)
			if err != nil {
				return err
			}
			return client.CreateRepo(args[0])
		}),
	}

	inspectRepo := &cobra.Command{
		Use:   "inspect-repo repo-name",
		Short: "Return info about a repo.",
		Long:  "Return info about a repo.",
		Run: cmd.RunFixedArgs(1, func(args []string) error {
			client, err := client.NewFromAddress(address)
			if err != nil {
				return err
			}
			repoInfo, err := client.InspectRepo(args[0])
			if err != nil {
				return err
			}
			if repoInfo == nil {
				return fmt.Errorf("repo %s not found", args[0])
			}
			return pretty.PrintDetailedRepoInfo(repoInfo)
		}),
	}

	var listRepoProvenance cmd.RepeatedStringArg
	listRepo := &cobra.Command{
		Use:   "list-repo",
		Short: "Return all repos.",
		Long:  "Reutrn all repos.",
		Run: cmd.RunFixedArgs(0, func(args []string) error {
			c, err := client.NewFromAddress(address)
			if err != nil {
				return err
			}
			repoInfos, err := c.ListRepo(listRepoProvenance)
			if err != nil {
				return err
			}
			writer := tabwriter.NewWriter(os.Stdout, 20, 1, 3, ' ', 0)
			pretty.PrintRepoHeader(writer)
			for _, repoInfo := range repoInfos {
				pretty.PrintRepoInfo(writer, repoInfo)
			}
			return writer.Flush()
		}),
	}
	listRepo.Flags().VarP(&listRepoProvenance, "provenance", "p", "list only repos with the specified repos provenance")

	var force bool
	deleteRepo := &cobra.Command{
		Use:   "delete-repo repo-name",
		Short: "Delete a repo.",
		Long:  "Delete a repo.",
		Run: cmd.RunFixedArgs(1, func(args []string) error {
			client, err := client.NewFromAddress(address)
			if err != nil {
				return err
			}
			return client.DeleteRepo(args[0], force)
		}),
	}
	deleteRepo.Flags().BoolVarP(&force, "force", "f", false, "remove the repo regardless of errors; use with care")

	commit := &cobra.Command{
		Use:   "commit",
		Short: "Docs for commits.",
		Long: `Commits are atomic transactions on the content of a repo.

Creating a commit is a multistep process:
- start a new commit with start-commit
- write files to it through fuse or with put-file
- finish the new commit with finish-commit

Commits that have been started but not finished are NOT durable storage.
Commits become reliable (and immutable) when they are finished.

Commits can be created with another commit as a parent.
This layers the data in the commit over the data in the parent.`,
		Run: cmd.RunFixedArgs(0, func(args []string) error {
			return nil
		}),
	}

	startCommit := &cobra.Command{
		Use:   "start-commit repo-name [parent-commit | branch]",
		Short: "Start a new commit.",
		Long: `Start a new commit with parent-commit as the parent, or start a commit on the given branch; if the branch does not exist, it will be created.

Examples:

    # Start a commit in repo "foo" on branch "bar"
	$ pachctl start-commit foo bar

	# Start a commit with master/3 as the parent in repo foo
	$ pachctl start-commit foo master/3
`,
		Run: cmd.RunFixedArgs(2, func(args []string) error {
			client, err := client.NewFromAddress(address)
			if err != nil {
				return err
			}
			commit, err := client.StartCommit(args[0], args[1])
			if err != nil {
				return err
			}
			fmt.Println(commit.ID)
			return nil
		}),
	}

	forkCommit := &cobra.Command{
		Use:   "fork-commit repo-name parent-commit branch-name",
		Short: "Start a new commit with a given parent on a new branch",
		Long: `Start a new commit with parent-commit as the parent, on a new branch with the name branch-name.

Examples:

    # Start a commit in repo "test" on a new branch "bar" with foo/2 as the parent
	$ pachctl fork-commit test foo/2 bar
`,
		Run: cmd.RunFixedArgs(3, func(args []string) error {
			client, err := client.NewFromAddress(address)
			if err != nil {
				return err
			}
			commit, err := client.ForkCommit(args[0], args[1], args[2])
			if err != nil {
				return err
			}
			fmt.Println(commit.ID)
			return nil
		}),
	}

	var cancel bool
	finishCommit := &cobra.Command{
		Use:   "finish-commit repo-name commit-id",
		Short: "Finish a started commit.",
		Long:  "Finish a started commit. Commit-id must be a writeable commit.",
		Run: cmd.RunFixedArgs(2, func(args []string) error {
			client, err := client.NewFromAddress(address)
			if err != nil {
				return err
			}
			if cancel {
				return client.CancelCommit(args[0], args[1])
			}
			return client.FinishCommit(args[0], args[1])
		}),
	}
	finishCommit.Flags().BoolVarP(&cancel, "cancel", "c", false, "cancel the commit")

	inspectCommit := &cobra.Command{
		Use:   "inspect-commit repo-name commit-id",
		Short: "Return info about a commit.",
		Long:  "Return info about a commit.",
		Run: cmd.RunFixedArgs(2, func(args []string) error {
			client, err := client.NewFromAddress(address)
			if err != nil {
				return err
			}
			commitInfo, err := client.InspectCommit(args[0], args[1])
			if err != nil {
				return err
			}
			if commitInfo == nil {
				return fmt.Errorf("commit %s not found", args[1])
			}
			return pretty.PrintDetailedCommitInfo(commitInfo)
		}),
	}

	var all bool
	var block bool
	var listCommitProvenance cmd.RepeatedStringArg
	listCommit := &cobra.Command{
		Use:   "list-commit repo-name",
		Short: "Return all commits on a set of repos",
		Long: `Return all commits on a set of repos.

Examples:

	# return commits in repo "foo" and repo "bar"
	$ pachctl list-commit foo bar

	# return commits in repo "foo" since commit master/2 and those in repo "bar" since commit master/4
	$ pachctl list-commit foo/master/2 bar/master/4

	# return commits in repo "foo" that have commits
	# "bar/master/3" and "baz/master/5" as provenance
	$ pachctl list-commit foo -p bar/master/3 -p baz/master/5

`,
		Run: pkgcobra.Run(func(args []string) error {
			fromCommits, err := cmd.ParseCommits(args)
			if err != nil {
				return err
			}

			c, err := client.NewFromAddress(address)
			if err != nil {
				return err
			}

			provenance, err := cmd.ParseCommits(listCommitProvenance)
			if err != nil {
				return err
			}
			status := pfsclient.CommitStatus_NORMAL
			if all {
				status = pfsclient.CommitStatus_ALL
			}
			commitInfos, err := c.ListCommit(fromCommits, provenance, client.CommitTypeNone, status, block)
			if err != nil {
				return err
			}

			writer := tabwriter.NewWriter(os.Stdout, 20, 1, 3, ' ', 0)
			pretty.PrintCommitInfoHeader(writer)
			for _, commitInfo := range commitInfos {
				pretty.PrintCommitInfo(writer, commitInfo)
			}
			return writer.Flush()
		}),
	}
	listCommit.Flags().BoolVarP(&all, "all", "a", false, "list all commits including cancelled and archived ones")
	listCommit.Flags().BoolVarP(&block, "block", "b", false, "block until there are new commits since the from commits")
	listCommit.Flags().VarP(&listCommitProvenance, "provenance", "p",
		"list only commits with the specified `commit`s provenance, commits are specified as RepoName/CommitID")

	var repos cmd.RepeatedStringArg
	flushCommit := &cobra.Command{
		Use:   "flush-commit commit [commit ...]",
		Short: "Wait for all commits caused by the specified commits to finish and return them.",
		Long: `Wait for all commits caused by the specified commits to finish and return them.

Examples:

	# return commits caused by foo/master/1 and bar/master/2
	$ pachctl flush-commit foo/master/1 bar/master/2

	# return commits caused by foo/master/1 leading to repos bar and baz
	$ pachctl flush-commit foo/master/1 -r bar -r baz

`,
		Run: pkgcobra.Run(func(args []string) error {
			commits, err := cmd.ParseCommits(args)
			if err != nil {
				return err
			}

			c, err := client.NewFromAddress(address)
			if err != nil {
				return err
			}

			var toRepos []*pfsclient.Repo
			for _, repoName := range repos {
				toRepos = append(toRepos, client.NewRepo(repoName))
			}

			commitInfos, err := c.FlushCommit(commits, toRepos)
			if err != nil {
				return err
			}

			writer := tabwriter.NewWriter(os.Stdout, 20, 1, 3, ' ', 0)
			pretty.PrintCommitInfoHeader(writer)
			for _, commitInfo := range commitInfos {
				pretty.PrintCommitInfo(writer, commitInfo)
			}
			return writer.Flush()
		}),
	}
	flushCommit.Flags().VarP(&repos, "repos", "r", "Wait only for commits leading to a specific set of repos")

	listBranch := &cobra.Command{
		Use:   "list-branch repo-name",
		Short: "Return all branches on a repo.",
		Long:  "Return all branches on a repo.",
		Run: cmd.RunFixedArgs(1, func(args []string) error {
			client, err := client.NewFromAddress(address)
			if err != nil {
				return err
			}
<<<<<<< HEAD
			branches, err := client.ListBranch(args[0])
=======
			status := pfsclient.CommitStatus_NORMAL
			if all {
				status = pfsclient.CommitStatus_ALL
			}
			commitInfos, err := client.ListBranch(args[0], status)
>>>>>>> d838e760
			if err != nil {
				return err
			}
			for _, branch := range branches {
				fmt.Println(branch)
			}
			return nil
		}),
	}
	listBranch.Flags().BoolVarP(&all, "all", "a", false, "list all branches including cancelled and archived ones")

	file := &cobra.Command{
		Use:   "file",
		Short: "Docs for files.",
		Long: `Files are the lowest level data object in Pachyderm.

Files can be written to started (but not finished) commits with put-file.
Files can be read from finished commits with get-file.`,
		Run: cmd.RunFixedArgs(0, func(args []string) error {
			return nil
		}),
	}

	var filePaths []string
	var recursive bool
	var commitFlag bool
	var inputFile string
	// putFilePath is a helper for putFile
	putFilePath := func(client *client.APIClient, args []string, filePath string) error {
		if filePath == "-" {
			if len(args) < 3 {
				return errors.New("either a path or the -f flag needs to be provided")
			}
			_, err := client.PutFile(args[0], args[1], args[2], os.Stdin)
			return err
		}
		// try parsing the filename as a url, if it is one do a PutFileURL
		if url, err := url.Parse(filePath); err == nil && url.Scheme != "" {
			if len(args) < 3 {
				return client.PutFileURL(args[0], args[1], strings.TrimPrefix(url.Path, "/"), url.String())
			}
			return client.PutFileURL(args[0], args[1], args[2], url.String())
		}
		if !recursive {
			if len(args) == 3 {
				return cpFile(client, args[0], args[1], args[2], filePath)
			}
			return cpFile(client, args[0], args[1], filePath, filePath)
		}
		var eg errgroup.Group
		filepath.Walk(filePath, func(path string, info os.FileInfo, err error) error {
			if info.IsDir() {
				return nil
			}
			if len(args) == 3 {
				eg.Go(func() error { return cpFile(client, args[0], args[1], filepath.Join(args[2], path), path) })
			}
			eg.Go(func() error { return cpFile(client, args[0], args[1], path, path) })
			return nil
		})
		return eg.Wait()
	}
	putFile := &cobra.Command{
		Use:   "put-file repo-name commit-id path/to/file/in/pfs",
		Short: "Put a file into the filesystem.",
		Long: `Put-file supports a number of ways to insert data into pfs:
Put data from stdin as repo/commit/path:
	echo "data" | pachctl put-file repo commit path

Start a new commmit on branch, put data from stdin as repo/branch/path and
finish the commit:
	echo "data" | pachctl put-file -c repo branch path

Put a file from the local filesystem as repo/commit/path:
	pachctl put-file repo commit path -f file

Put a file from the local filesystem as repo/commit/file:
	pachctl put-file repo commit -f file

Put the contents of a directory as repo/commit/path/dir/file:
	pachctl put-file -r repo commit path -f dir

Put the contents of a directory as repo/commit/dir/file:
	pachctl put-file -r repo commit -f dir

Put the data from a URL as repo/commit/path:
	pachctl put-file repo commit path -f http://host/url_path

Put the data from a URL as repo/commit/url_path:
	pachctl put-file repo commit -f http://host/url_path

Put several files or URLs that are listed in file.
Files and URLs should be newline delimited.
	pachctl put-file repo commit -i file
`,
		Run: cmd.RunBoundedArgs(2, 3, func(args []string) (retErr error) {
			client, err := client.NewFromAddress(address)
			if err != nil {
				return err
			}
			if commitFlag {
				commit, err := client.StartCommit(args[0], args[1])
				if err != nil {
					return err
				}
				defer func() {
					if retErr != nil {
						// something errored so we try to cancel the commit
						if err := client.CancelCommit(commit.Repo.Name, commit.ID); err != nil {
							fmt.Printf("Error cancelling commit: %s", err.Error())
						}
					} else {
						if err := client.FinishCommit(commit.Repo.Name, commit.ID); err != nil && retErr == nil {
							retErr = err
						}
					}
				}()
			}
			var eg errgroup.Group
			if inputFile != "" {
				var r io.Reader
				if inputFile == "-" {
					r = os.Stdin
				} else {
					inputFile, err := os.Open(inputFile)
					if err != nil {
						return err
					}
					defer func() {
						if err := inputFile.Close(); err != nil && retErr == nil {
							retErr = err
						}
					}()
					r = inputFile
				}
				// scan line by line
				scanner := bufio.NewScanner(r)
				for scanner.Scan() {
					if filePath := scanner.Text(); filePath != "" {
						eg.Go(func() error { return putFilePath(client, args, filePath) })
					}
				}
			} else {
				for _, filePath := range filePaths {
					eg.Go(func() error { return putFilePath(client, args, filePath) })
				}
			}
			return eg.Wait()
		}),
	}
	putFile.Flags().StringSliceVarP(&filePaths, "file", "f", []string{"-"}, "The file to be put, it can be a local file or a URL.")
	putFile.Flags().StringVarP(&inputFile, "input-file", "i", "", "Read filepaths or URLs from a file.  If - is used, paths are read from the standard input.")
	putFile.Flags().BoolVarP(&recursive, "recursive", "r", false, "Recursively put the files in a directory.")
	putFile.Flags().BoolVarP(&commitFlag, "commit", "c", false, "Start and finish the commit in addition to putting data.")

	var fromCommitID string
	var fullFile bool
	addFileFlags := func(cmd *cobra.Command) {
		cmd.Flags().StringVarP(&fromCommitID, "from", "f", "", "only consider data written since this commit")
		cmd.Flags().BoolVar(&fullFile, "full-file", false, "if there has been data since the from commit return the full file")
	}
	getFile := &cobra.Command{
		Use:   "get-file repo-name commit-id path/to/file",
		Short: "Return the contents of a file.",
		Long:  "Return the contents of a file.",
		Run: cmd.RunFixedArgs(3, func(args []string) error {
			client, err := client.NewFromAddress(address)
			if err != nil {
				return err
			}
			return client.GetFile(args[0], args[1], args[2], 0, 0, fromCommitID, fullFile, shard(), os.Stdout)
		}),
	}
	addShardFlags(getFile)
	addFileFlags(getFile)

	inspectFile := &cobra.Command{
		Use:   "inspect-file repo-name commit-id path/to/file",
		Short: "Return info about a file.",
		Long:  "Return info about a file.",
		Run: cmd.RunFixedArgs(3, func(args []string) error {
			client, err := client.NewFromAddress(address)
			if err != nil {
				return err
			}
			fileInfo, err := client.InspectFile(args[0], args[1], args[2], fromCommitID, fullFile, shard())
			if err != nil {
				return err
			}
			if fileInfo == nil {
				return fmt.Errorf("file %s not found", args[2])
			}
			return pretty.PrintDetailedFileInfo(fileInfo)
		}),
	}
	addShardFlags(inspectFile)
	addFileFlags(inspectFile)

	listFile := &cobra.Command{
		Use:   "list-file repo-name commit-id path/to/dir",
		Short: "Return the files in a directory.",
		Long:  "Return the files in a directory.",
		Run: cmd.RunBoundedArgs(2, 3, func(args []string) error {
			client, err := client.NewFromAddress(address)
			if err != nil {
				return err
			}
			var path string
			if len(args) == 3 {
				path = args[2]
			}
			fileInfos, err := client.ListFile(args[0], args[1], path, fromCommitID, fullFile, shard(), true)
			if err != nil {
				return err
			}
			writer := tabwriter.NewWriter(os.Stdout, 20, 1, 3, ' ', 0)
			pretty.PrintFileInfoHeader(writer)
			for _, fileInfo := range fileInfos {
				pretty.PrintFileInfo(writer, fileInfo)
			}
			return writer.Flush()
		}),
	}
	addShardFlags(listFile)
	addFileFlags(listFile)

	deleteFile := &cobra.Command{
		Use:   "delete-file repo-name commit-id path/to/file",
		Short: "Delete a file.",
		Long:  "Delete a file.",
		Run: cmd.RunFixedArgs(2, func(args []string) error {
			client, err := client.NewFromAddress(address)
			if err != nil {
				return err
			}
			return client.DeleteFile(args[0], args[1], args[2])
		}),
	}

	var debug bool
	var allCommits bool
	mount := &cobra.Command{
		Use:   "mount path/to/mount/point",
		Short: "Mount pfs locally. This command blocks.",
		Long:  "Mount pfs locally. This command blocks.",
		Run: cmd.RunFixedArgs(1, func(args []string) error {
			client, err := client.NewFromAddress(address)
			if err != nil {
				return err
			}
			mounter := fuse.NewMounter(address, client.PfsAPIClient)
			mountPoint := args[0]
			ready := make(chan bool)
			go func() {
				<-ready
				fmt.Println("Filesystem mounted, CTRL-C to exit.")
			}()
			err = mounter.Mount(mountPoint, shard(), nil, ready, debug, allCommits)
			if err != nil {
				return err
			}
			return nil
		}),
	}
	addShardFlags(mount)
	mount.Flags().BoolVarP(&debug, "debug", "d", false, "Turn on debug messages.")
	mount.Flags().BoolVarP(&allCommits, "all-commits", "a", false, "Show archived and cancelled commits.")

	archiveAll := &cobra.Command{
		Use:   "archive-all",
		Short: "Archives all commits in all repos",
		Long:  "Archives all commits in all repos",
		Run: cmd.RunFixedArgs(0, func(args []string) error {
			client, err := client.NewFromAddress(address)
			if err != nil {
				return err
			}
			return client.ArchiveAll()
		}),
	}

	var result []*cobra.Command
	result = append(result, repo)
	result = append(result, createRepo)
	result = append(result, inspectRepo)
	result = append(result, listRepo)
	result = append(result, deleteRepo)
	result = append(result, commit)
	result = append(result, startCommit)
	result = append(result, forkCommit)
	result = append(result, finishCommit)
	result = append(result, inspectCommit)
	result = append(result, listCommit)
	result = append(result, flushCommit)
	result = append(result, listBranch)
	result = append(result, file)
	result = append(result, putFile)
	result = append(result, getFile)
	result = append(result, inspectFile)
	result = append(result, listFile)
	result = append(result, deleteFile)
	result = append(result, mount)
	result = append(result, archiveAll)
	return result
}

func parseCommitMounts(args []string) []*fuse.CommitMount {
	var result []*fuse.CommitMount
	for _, arg := range args {
		commitMount := &fuse.CommitMount{Commit: client.NewCommit("", "")}
		repo, commitAlias := path.Split(arg)
		commitMount.Commit.Repo.Name = path.Clean(repo)
		split := strings.Split(commitAlias, ":")
		if len(split) > 0 {
			commitMount.Commit.ID = split[0]
		}
		if len(split) > 1 {
			commitMount.Alias = split[1]
		}
		result = append(result, commitMount)
	}
	return result
}

func cpFile(client *client.APIClient, repo string, commit string, path string, filePath string) (retErr error) {
	f, err := os.Open(filePath)
	if err != nil {
		return err
	}
	defer func() {
		if err := f.Close(); err != nil && retErr == nil {
			retErr = err
		}
	}()
	_, err = client.PutFile(repo, commit, path, f)
	return err
}<|MERGE_RESOLUTION|>--- conflicted
+++ resolved
@@ -351,15 +351,11 @@
 			if err != nil {
 				return err
 			}
-<<<<<<< HEAD
-			branches, err := client.ListBranch(args[0])
-=======
 			status := pfsclient.CommitStatus_NORMAL
 			if all {
 				status = pfsclient.CommitStatus_ALL
 			}
-			commitInfos, err := client.ListBranch(args[0], status)
->>>>>>> d838e760
+			branches, err := client.ListBranch(args[0], status)
 			if err != nil {
 				return err
 			}
